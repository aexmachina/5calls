const html = require('choo/html');
const find = require('lodash/find');
const contact = require('./contact.js');
const noContact = require('./noContact.js');
const script = require('./script.js');
const outcomes = require('./outcomes.js');
const scriptLine = require('./scriptLine.js');
const promote = require('./promote.js');

module.exports = (state, prev, send) => {
  const issue = find(state.issues, ['id', state.location.params.issueid]);

  if (issue == null) {
    return html`<section class="call">
      <div class="call_complete">
        <h2 class="call__title">No calls to make</h2>
        <p class="call__text">
          This issue is no longer relevant, or the URL you used to get here was wrong. If you clicked a link on this site to get here, <a href="mailto:make5calls@gmail.com">please tell us</a> so we can fix it!
        </p>
        <p class="call__text">
          Next choose a different issue from the list to make calls about.
        </p>
      </div>
    </section>`;
  }
  const currentContact = issue.contacts[state.contactIndex];

  function contactArea() {
    if (currentContact != null) {
      return contact(currentContact, state, prev, send)
    } else {
      return noContact(state, prev, send)
    }
  }

  return html`
  <section class="call">
    <header class="call__header">
      <h2 class="call__title">${issue.name}</h2>
      <div class="call__reason">${issue.reason.split('\n').map((line) => scriptLine(line, state, prev, send))}</div>
    </header>

    ${contactArea()}

    ${script(state, prev, send)}

<<<<<<< HEAD
      <h3 aria-live="polite" class="call__contacts__left">${contactsLeftText}</h3>
    </div>
=======
    ${outcomes(state, prev, send)}
>>>>>>> 349c724a

    ${promote(state, prev, send, issue)}

  </section>
  `;
}<|MERGE_RESOLUTION|>--- conflicted
+++ resolved
@@ -44,14 +44,9 @@
 
     ${script(state, prev, send)}
 
-<<<<<<< HEAD
-      <h3 aria-live="polite" class="call__contacts__left">${contactsLeftText}</h3>
-    </div>
-=======
     ${outcomes(state, prev, send)}
->>>>>>> 349c724a
 
-    ${promote(state, prev, send, issue)}
+    ${promote(state, prev, send)}
 
   </section>
   `;
