const html = require('choo/html');
const find = require('lodash/find');

module.exports = (c, state, prev, send) => {
  const photoURL = c.photoURL == "" ? "/img/5calls-icon-office.png" : c.photoURL;
  const reason = c.reason == "" ? "This organization is driving legislation related to the issue." : c.reason;

  repID = ""
  if (c.party != "") {
    repID = c.party.substring(0,1) + "-" + c.state;
  }

<<<<<<< HEAD
=======
  let fieldOffices
  if (!!~c.field_offices) {
    fieldOffices = html`
      <p class="call__contact__show-field-offices">Busy line? <a onclick=${() => {send('toggleFieldOfficeNumbers')}}>Call a local office</a></p>
    `
    if (state.showFieldOfficeNumbers) {
      fieldOffices = html`
        <div>
          <h3 class="call__contact__field-offices__header">Local office numbers:</h3>
          <ul class="call__contact__field-office-list">
            ${c.field_offices.map(office => html`
              <li><a href="tel:+1${office.phone.replace(/-/g, '')}">${office.phone}</a> - ${office.city}, ${c.state}</li>
            `)}
          </ul>
        </div>
      `
    }
  }

>>>>>>> 3d24cdd8
  return html`
      <div class="call__contact" id="contact">
        <div class="call__contact__image"><img alt="" src="${photoURL}"/></div>
        <h3 class="call__contact__type">Call this office:</h3>
        <p class="call__contact__name">${c.name} ${repID}</p>
        <p class="call__contact__phone">
          <a href="tel:+1${c.phone}">+1 ${c.phone}</a>
        </p>
        ${fieldOffices}
        <h3 class="call__contact__reason__header">Why you’re calling this office:</h3>
        <p class="call__contact__reason">${reason}</p>
      </div>
  `;
}<|MERGE_RESOLUTION|>--- conflicted
+++ resolved
@@ -10,8 +10,6 @@
     repID = c.party.substring(0,1) + "-" + c.state;
   }
 
-<<<<<<< HEAD
-=======
   let fieldOffices
   if (!!~c.field_offices) {
     fieldOffices = html`
@@ -31,7 +29,6 @@
     }
   }
 
->>>>>>> 3d24cdd8
   return html`
       <div class="call__contact" id="contact">
         <div class="call__contact__image"><img alt="" src="${photoURL}"/></div>
