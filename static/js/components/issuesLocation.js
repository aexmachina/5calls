const html = require('choo/html');

module.exports = (state, prev, send) => {
  return html`
    <div class="issues__location">
    ${pretext(state)}
    ${addressForm(state)}
    </div>
  `;

  function pretext(state) {
<<<<<<< HEAD
    if (state.askingLocation) {
      return html`
        <p>
          <form onsubmit=${submitAddress}>
            <input type="text" autofocus="true" name="address" placeholder="Enter an address or zip code" /> 
            <button>Go</button>
          </form>
        </p>`
    } else {
      if (state.address != '') {
        return html`<p>for <button class="subtle-button" onclick=${enterLocation}>${state.address}</button></p>`
=======
    if (state.fetchingLocation) {
      return html`<p class="loadingAnimation">Getting your location</p>`;
    }
    else if (state.askingLocation) {
      return html``;
    } else {
      if (state.invalidAddress) {
        return html`<p><a href="#" onclick=${enterLocation}>That address is invalid, please try again</a></p>`
      } else if (state.address != '') {
        return html`<p>for <a href="#" onclick=${enterLocation}>${state.address}</a></p>`
>>>>>>> 3d24cdd8
      } else if (state.cachedCity != '') {
        return html`<p>for <button class="subtle-button" onclick=${enterLocation}> ${state.cachedCity}</button> ${debugText(state.debug)}</p>`
      } else {
        return html`<p><button class="subtle-button" onclick=${enterLocation}>Choose a location</button></p>`
      }
    }
  }

  function addressForm(state) {
    const className = (state.askingLocation && !state.fetchingLocation) ? '' : 'hidden';
    return html`<p><form onsubmit=${submitAddress} class=${className}><input type="text" autofocus="true" id="address" name="address" placeholder="Enter an address or zip code" /> <button>Go</button></form></p>`
  }

  function debugText(debug) {
    return debug ? html`<button onclick=${unsetLocation}>reset</button>` : html``;
  }

  function submitAddress(e) {
    e.preventDefault();
    address = this.elements["address"].value;

    send('setLocation', address);
  }

  function enterLocation(e) {
    e.preventDefault();
    // Clear previously invalid address to reinforce entering a new one
    if (state.invalidAddress) {
      document.getElementById("address").value = "";
    }
    send('enterLocation');
  }

  function unsetLocation() {
    send('unsetLocation');
  }
}<|MERGE_RESOLUTION|>--- conflicted
+++ resolved
@@ -9,7 +9,6 @@
   `;
 
   function pretext(state) {
-<<<<<<< HEAD
     if (state.askingLocation) {
       return html`
         <p>
@@ -19,20 +18,10 @@
           </form>
         </p>`
     } else {
-      if (state.address != '') {
+      if (state.invalidAddress) {
+        return html`<p><button class="subtle-button" onclick=${enterLocation}>That address is invalid, please try again</button></p>`
+      } else if (state.address != '') {
         return html`<p>for <button class="subtle-button" onclick=${enterLocation}>${state.address}</button></p>`
-=======
-    if (state.fetchingLocation) {
-      return html`<p class="loadingAnimation">Getting your location</p>`;
-    }
-    else if (state.askingLocation) {
-      return html``;
-    } else {
-      if (state.invalidAddress) {
-        return html`<p><a href="#" onclick=${enterLocation}>That address is invalid, please try again</a></p>`
-      } else if (state.address != '') {
-        return html`<p>for <a href="#" onclick=${enterLocation}>${state.address}</a></p>`
->>>>>>> 3d24cdd8
       } else if (state.cachedCity != '') {
         return html`<p>for <button class="subtle-button" onclick=${enterLocation}> ${state.cachedCity}</button> ${debugText(state.debug)}</p>`
       } else {
