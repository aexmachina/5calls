--- conflicted
+++ resolved
@@ -28,8 +28,6 @@
   }
 });
 
-<<<<<<< HEAD
-=======
 let cachedFetchingLocation = (cachedGeo === '') ? true : false;
 
 // get the stored geo location
@@ -43,7 +41,6 @@
 
 let cachedLocationFetchType = (cachedAllowBrowserGeo) ? 'browserGeolocation' : 'ipAddress';
 
->>>>>>> 71feeac6
 // get the time the geo was last fetched
 cachedGeoTime = '';
 store.getAll('org.5calls.geolocation_time', (geo) => {
@@ -90,11 +87,8 @@
     // activeIssue: false,
     // completeIssue: false,
     askingLocation: false,
-<<<<<<< HEAD
-=======
     fetchingLocation: cachedFetchingLocation,
     locationFetchType: cachedLocationFetchType,
->>>>>>> 71feeac6
     contactIndex: 0,
     completedIssues: completedIssues,
 
@@ -111,27 +105,6 @@
       totals = JSON.parse(data);
       return { totalCalls: totals.count }
     },
-<<<<<<< HEAD
-    receiveLoc: (state, data) => {
-      return
-      try {
-        response = JSON.parse(data)
-        if (response.city != "") {
-          geo = response.loc
-          city = response.city
-          time = new Date().valueOf()
-          store.replace("org.5calls.geolocation", 0, geo, () => {});
-          store.replace("org.5calls.geolocation_city", 0, city, () => {});
-          store.replace("org.5calls.geolocation_time", 0, time, () => {});
-          return { geolocation: geo, cachedCity: city, geoCacheTime: time }
-        } else {
-          Raven.captureMessage("Location with no city: "+response.loc, { level: 'warning' });
-        }
-      } catch(e) {
-        Raven.setExtraContext({ json: data })
-        Raven.captureMessage("Couldn't parse ipinfo json", { level: 'error' });
-      }
-=======
     receiveIPInfoLoc: (state, data) => {
       geo = response.loc
       city = response.city
@@ -140,7 +113,6 @@
       store.replace("org.5calls.geolocation_city", 0, city, () => {});
       store.replace("org.5calls.geolocation_time", 0, time, () => {});
       return { geolocation: geo, cachedCity: city, geoCacheTime: time, fetchingLocation: false, askingLocation: false }
->>>>>>> 71feeac6
     },
     changeActiveIssue: (state, issueId) => {
       return { contactIndex: 0 }
@@ -161,9 +133,6 @@
     },
     setGeolocation: (state, data) => {
       store.replace("org.5calls.geolocation", 0, data, () => {});
-<<<<<<< HEAD
-      return { geolocation: data }
-=======
       return { geolocation: data, fetchingLocation: false }
     },
     setCachedCity: (state, data) => {
@@ -181,19 +150,15 @@
     allowBrowserGeolocation: (state, data) => {
       store.replace("org.5calls.allow_geolocation", 0, data, () => {})
       return { allowBrowserGeo: data }
->>>>>>> 71feeac6
     },
     enterLocation: (state, data) => {
       scrollIntoView(document.querySelector('#address'));
       return { askingLocation: true }
     },
-<<<<<<< HEAD
-=======
     setLocationFetchType: (state, data) => {
       let askingLocation = (data === 'address');
       return { locationFetchType: data, askingLocation: askingLocation, fetchingLocation: !askingLocation }
     },
->>>>>>> 71feeac6
     resetLocation: (state, data) => {
       store.remove("org.5calls.location", () => {});
       store.remove("org.5calls.geolocation", () => {});
@@ -242,27 +207,6 @@
       send('resetLocation', data, done)
       send('startup', data, done)
     },
-<<<<<<< HEAD
-    startup: (state, data, send, done) => {
-      // sometimes we trigger this again when reloading mainView, check for issues
-      if (state.issues.length == 0 || state.geolocation == '') {
-        geoFetchTime = state.geoCacheTime
-        cachePlusHours = new Date(geoFetchTime)
-        cachePlusHours.setHours(cachePlusHours.getHours() + 24)
-        // console.log("geo fetch time",geoFetchTime, cachePlusHours)
-        now = new Date()
-
-        // only fetch geo if it's 24 hours old
-        if (state.geolocation == '' || now.valueOf() > cachePlusHours.valueOf()) {
-          http('https://ipinfo.io/json', (err, res, body) => {
-            if (res.statusCode == 200) {
-              send('receiveLoc', body, done)
-            }
-            send('fetch', {}, done)
-          })
-        } else {
-          send('fetch', {}, done)
-=======
     fetchLocationBy: (state, data, send, done) => {
       send('setLocationFetchType', data, done)
       send('startup', data, done)
@@ -335,7 +279,6 @@
         else if (state.address !== '') {
           send('fetchingLocation', false, done);
           send('fetch', {}, done);
->>>>>>> 71feeac6
         }
       }
     },
