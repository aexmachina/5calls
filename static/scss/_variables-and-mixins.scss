--- conflicted
+++ resolved
@@ -19,14 +19,9 @@
 $blue: #1875d1;
 $blue-light: #baddfa;
 $green: #0f9d58;
-<<<<<<< HEAD
-$gray: #555;
-$gray-light: #e0e0e0;
-=======
 $gray: #666;
 $gray-lesslight: #e5e5e5;
 $gray-light: #eeeeee;
->>>>>>> 3d24cdd8
 $gray-xlight: #f5f5f5;
 
 $color-bg: $white;
